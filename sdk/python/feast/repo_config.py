--- conflicted
+++ resolved
@@ -16,6 +16,7 @@
     "sqlite": "feast.infra.online_stores.sqlite.SqliteOnlineStore",
     "datastore": "feast.infra.online_stores.datastore.DatastoreOnlineStore",
     "redis": "feast.infra.online_stores.redis.RedisOnlineStore",
+    "dynamodb": "feast.infra.online_stores.dynamodb.DynamoDbOnlineStore",
 }
 
 OFFLINE_STORE_CLASS_FOR_TYPE = {
@@ -31,48 +32,6 @@
         arbitrary_types_allowed = True
         extra = "allow"
 
-<<<<<<< HEAD
-class DynamoDbOnlineStoreConfig(FeastBaseModel):
-    """Online store config for DynamoDB store"""
-
-    type: Literal["dynamodb"] = "dynamodb"
-    """Online store type selector"""
-
-    rcu: Optional[PositiveInt] = 5
-    """ Read capacity unit """
-
-    wcu: Optional[PositiveInt] = 5
-    """ Write capacity unit """
-
-    region_name: Optional[StrictStr] = None
-    """ AWS Region Name """
-
-
-OnlineStoreConfig = Union[
-    DatastoreOnlineStoreConfig,
-    SqliteOnlineStoreConfig,
-    RedisOnlineStoreConfig,
-    DynamoDbOnlineStoreConfig,
-]
-
-
-class FileOfflineStoreConfig(FeastBaseModel):
-    """ Offline store config for local (file-based) store """
-
-    type: Literal["file"] = "file"
-    """ Offline store type selector"""
-
-
-class BigQueryOfflineStoreConfig(FeastBaseModel):
-    """ Offline store config for GCP BigQuery """
-
-    type: Literal["bigquery"] = "bigquery"
-    """ Offline store type selector"""
-
-    dataset: StrictStr = "feast"
-    """ (optional) BigQuery Dataset name for temporary tables """
-=======
->>>>>>> 2013c043
 
 class FeastConfigBaseModel(BaseModel):
     """ Feast Pydantic Configuration Class """
@@ -108,11 +67,7 @@
     """
 
     provider: StrictStr
-<<<<<<< HEAD
-    """ str: local or gcp or redis or aws """
-=======
-    """ str: local or gcp """
->>>>>>> 2013c043
+    """ str: local or gcp or aws """
 
     online_store: Any
     """ OnlineStoreConfig: Online store configuration (optional depending on provider) """
@@ -172,28 +127,10 @@
 
         online_store_type = values["online_store"]["type"]
 
-<<<<<<< HEAD
-        # Make sure the user hasn't provided the wrong type
-        assert online_store_type in ["datastore", "sqlite", "redis", "dynamodb"]
-
-        # Validate the dict to ensure one of the union types match
-        try:
-            if online_store_type == "sqlite":
-                SqliteOnlineStoreConfig(**values["online_store"])
-            elif online_store_type == "datastore":
-                DatastoreOnlineStoreConfig(**values["online_store"])
-            elif online_store_type == "redis":
-                RedisOnlineStoreConfig(**values["online_store"])
-            elif online_store_type == "dynamodb":
-                DynamoDbOnlineStoreConfig(**values["online_store"])
-            else:
-                raise ValueError(f"Invalid online store type {online_store_type}")
-=======
         # Validate the dict to ensure one of the union types match
         try:
             online_config_class = get_online_config_from_type(online_store_type)
             online_config_class(**values["online_store"])
->>>>>>> 2013c043
         except ValidationError as e:
             raise ValidationError(
                 [ErrorWrapper(e, loc="online_store")], model=RepoConfig,
@@ -218,10 +155,10 @@
         if "type" not in values["offline_store"]:
             if values["provider"] == "local":
                 values["offline_store"]["type"] = "file"
+            elif values["provider"] == "gcp":
+                values["offline_store"]["type"] = "bigquery"
             elif values["provider"] == "aws":
                 values["offline_store"]["type"] = "file"
-            elif values["provider"] == "gcp":
-                values["offline_store"]["type"] = "bigquery"
 
         offline_store_type = values["offline_store"]["type"]
 
