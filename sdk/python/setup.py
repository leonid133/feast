--- conflicted
+++ resolved
@@ -195,11 +195,8 @@
     extras_require={
         "dev": ["mypy-protobuf==1.*", "grpcio-testing==1.*"],
         "ci": CI_REQUIRED,
-<<<<<<< HEAD
-        "aws": AWS_REQUIRED
-=======
+        "aws": AWS_REQUIRED,
         "gcp": GCP_REQUIRED,
->>>>>>> 73ac3de6
     },
     include_package_data=True,
     license="Apache",
